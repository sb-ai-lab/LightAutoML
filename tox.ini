--- conflicted
+++ resolved
@@ -75,12 +75,8 @@
     poetry run python scripts/poetry_fix.py -f
     poetry build
 
-<<<<<<< HEAD
-# example: tox -e exp -- --dataset_project=Datasets_with_metadata --tags=binary
-=======
 # example: tox -e exp -- --dataset_project=Datasets_with_metadata --tags=binary openml
 # args [--tags=binary openml] means tag is binary OR tag is openml
->>>>>>> 9dc9aa4a
 [testenv:codespell]
 deps =
     codespell == 2.3.0
