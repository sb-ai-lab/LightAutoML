--- conflicted
+++ resolved
@@ -86,10 +86,7 @@
 
 
 [tool.poetry.dev-dependencies]
-<<<<<<< HEAD
-=======
 pytest = "6.2.5"
->>>>>>> f8fe5490
 sphinx = {version = "5.3.0", extras = ["autdoc", "autosummary", "intersphinx", "napoleon", "viewcode"], python = ">=3.8 <3.10"}
 sphinx-autodoc-typehints = {version = "1.19.5", python = ">=3.8 <3.10"}
 sphinx-rtd-theme = {version = "1.1.1", python = ">=3.8 <3.10"}
