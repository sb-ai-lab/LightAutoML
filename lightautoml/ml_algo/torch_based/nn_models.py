"""Torch models."""

from collections import OrderedDict
from typing import List, Tuple, Type
from typing import Optional
from typing import Union

import numpy as np
import torch
import torch.nn as nn
from lightautoml.ml_algo.torch_based.autoint.autoint_utils import AttnInteractionBlock, LeakyGate
from lightautoml.ml_algo.torch_based.autoint.ghost_norm import GhostBatchNorm

from lightautoml.ml_algo.torch_based.node_nn_model import DenseODSTBlock, MeanPooling

from lightautoml.ml_algo.torch_based.node_nn_model import DenseODSTBlock, MeanPooling


class GaussianNoise(nn.Module):
    """Adds gaussian noise.

    Args:
        stddev: Std of noise.
        device: Device to compute on.

    """

    def __init__(self, stddev: float, device: torch.device):
        super().__init__()
        self.stddev = stddev
        self.device = device

    def forward(self, x: torch.Tensor) -> torch.Tensor:
        """Forward-pass."""
        if self.training:
            return x + torch.randn(x.size(), device=self.device) * self.stddev
        return x


class UniformNoise(nn.Module):
    """Add uniform noise.

    Args:
            stddev: Std of noise.
            device: Device to compute on.

    """

    def __init__(self, stddev: float, device: torch.Tensor):
        super().__init__()
        self.stddev = stddev
        self.device = device

    def forward(self, x: torch.Tensor) -> torch.Tensor:
        """Forward-pass."""
        if self.training:
            return x + (torch.rand(x.size(), device=self.device) - 0.5) * self.stddev
        return x


class DenseLightBlock(nn.Module):
    """Realisation of `'denselight'` model block.

    Args:
            n_in: Input dim.
            n_out: Output dim.
            drop_rate: Dropout rate.
            noise_std: Std of noise.
            act_fun: Activation function.
            use_bn: Use BatchNorm.
            use_noise: Use noise.
            device: Device to compute on.

    """

    def __init__(
        self,
        n_in: int,
        n_out: int,
        drop_rate: float = 0.1,
        noise_std: float = 0.05,
        act_fun: nn.Module = nn.ReLU,
        use_bn: bool = True,
        use_noise: bool = False,
        device: torch.device = torch.device("cuda:0"),
        bn_momentum: float = 0.1,
        ghost_batch: Optional[int] = None,
        **kwargs,
    ):
        super(DenseLightBlock, self).__init__()
        self.features = nn.Sequential(OrderedDict([]))
        self.features.add_module("dense", nn.Linear(n_in, n_out, bias=(not use_bn)))
        if use_bn:
            if ghost_batch is None:
                self.features.add_module("norm", nn.BatchNorm1d(n_out, momentum=bn_momentum))
            else:
                self.features.add_module("norm", GhostBatchNorm(n_out, ghost_batch, momentum=bn_momentum))

        self.features.add_module("act", act_fun())

        if drop_rate:
            self.features.add_module("dropout", nn.Dropout(p=drop_rate))
        if use_noise:
            self.features.add_module("noise", GaussianNoise(noise_std, device))

        # self.features.add_module("dense", nn.Linear(n_in, n_out))
        # self.features.add_module("act", act_fun())

    def forward(self, x: torch.Tensor) -> torch.Tensor:
        """Forward-pass."""
        for name, layer in self.features.named_children():
            x = layer(x)
        return x


class DenseLightModel(nn.Module):
    """Realisation of `'denselight'` model.

    Args:
            n_in: Input dim.
            n_out: Output dim.
            hidden_size: List of hidden dims.
            drop_rate: Dropout rate for each layer separately or altogether.
            act_fun: Activation function.
            noise_std: Std of noise.
            num_init_features: If not none add fc layer before model with certain dim.
            use_bn: Use BatchNorm.
            use_noise: Use noise.
            concat_input: Concatenate input to all hidden layers. # MLP False
            dropout_first: Use dropout in the first layer or not.
            bn_momentum: BatchNorm momentum
            ghost_batch: If not none use GhoastNorm with ghost_batch.
            leaky_gate: Use LeakyGate or not.
            use_skip: Use another Linear model to blend them after.
            weighted_sum: Use weighted blender or half-half.
            device: Device to compute on.
    """

    def __init__(
        self,
        n_in: int,
        n_out: int = 1,
        hidden_size: List[int] = [
            512,
            750,
        ],
        drop_rate: Union[float, List[float]] = 0.1,
        act_fun: nn.Module = nn.LeakyReLU,
        noise_std: float = 0.05,
        num_init_features: Optional[int] = None,
        use_bn: bool = True,
        use_noise: bool = False,
        concat_input: bool = True,
        dropout_first: bool = True,
        bn_momentum: float = 0.1,
        ghost_batch: Optional[int] = 64,
        leaky_gate: bool = True,
        use_skip: bool = True,
        weighted_sum: bool = True,
        device: torch.device = torch.device("cuda:0"),
        **kwargs,
    ):
        super(DenseLightModel, self).__init__()

        if isinstance(hidden_size, int):
            hidden_size = [hidden_size]

        if isinstance(drop_rate, float):
            drop_rate = [drop_rate] * (len(hidden_size) + (1 if dropout_first else 0))

        assert (
            len(hidden_size) == len(drop_rate) if not dropout_first else 1 + len(hidden_size) == len(drop_rate)
        ), "Wrong number hidden_sizes/drop_rates. Must be equal."

        self.concat_input = concat_input
        num_features = n_in if num_init_features is None else num_init_features

        self.features = nn.Sequential(OrderedDict([]))
        if num_init_features is not None:
            self.features.add_module("dense0", nn.Linear(n_in, num_features))

        if leaky_gate:
            self.features.add_module("leakygate0", LeakyGate(n_in))

        if dropout_first and drop_rate[0] > 0:
            self.features.add_module("dropout0", nn.Dropout(drop_rate[0]))
            drop_rate = drop_rate[1:]

        for i, hid_size in enumerate(hidden_size):
            block = DenseLightBlock(
                n_in=num_features,
                n_out=hid_size,
                drop_rate=drop_rate[i],
                noise_std=noise_std,
                act_fun=act_fun,
                use_bn=use_bn,
                use_noise=use_noise,
                device=device,
                bn_momentum=bn_momentum,
                ghost_batch=ghost_batch,
            )
            self.features.add_module("denseblock%d" % (i + 1), block)

            if concat_input:
                num_features = n_in + hid_size
            else:
                num_features = hid_size

        num_features = hidden_size[-1]
        self.fc = nn.Linear(num_features, n_out)
        self.use_skip = use_skip
        if use_skip:
            skip_linear = nn.Linear(n_in, n_out)
            if leaky_gate:
                self.skip_layers = nn.Sequential(LeakyGate(n_in), skip_linear)
            else:
                self.skip_layers = skip_linear
            if weighted_sum:
                self.mix = nn.Parameter(torch.tensor([0.0]))
            else:
                self.mix = torch.tensor([0.0], device=device)
        else:
            self.skip_layers = None
            self.mix = None

    def forward(self, X: torch.Tensor) -> torch.Tensor:
        """Forward-pass."""
        x = X
        input = x.detach().clone()
        for name, layer in self.features.named_children():
            if name != "denseblock1" and name != "dense0" and self.concat_input:
                x = torch.cat([x, input], 1)
            x = layer(x)
        out = self.fc(x)
        if self.use_skip:
            mix = torch.sigmoid(self.mix)
            skip_out = self.skip_layers(X)
            out = mix * skip_out + (1 - mix) * out
        return out


class MLP(DenseLightModel):
    """Realisation of `'mlp'` model.

    Args:
            n_in: Input dim.
            n_out: Output dim.
            hidden_size: List of hidden dims.
            drop_rate: Dropout rate for each layer separately or altogether.
            act_fun: Activation function.
            noise_std: Std of noise.
            num_init_features: If not none add fc layer before model with certain dim.
            use_bn: Use BatchNorm.
            use_noise: Use noise.
            dropout_first: Use dropout in the first layer or not.
            bn_momentum: BatchNorm momentum
            ghost_batch: If not none use GhoastNorm with ghost_batch.
            leaky_gate: Use LeakyGate or not.
            use_skip: Use another Linear model to blend them after.
            weighted_sum: Use weighted blender or half-half.
            device: Device to compute on.
    """

    def __init__(self, *args, **kwargs):
        super(MLP, self).__init__(*args, **{**kwargs, **{"concat_input": False}})


class _LinearLayer(DenseLightBlock):
    """Realisation of `'_linear_layer'` model.

    Args:
            n_in: Input dim.
            n_out: Output dim.
            hidden_size: List of hidden dims.
            noise_std: Std of noise.
            num_init_features: If not none add fc layer before model with certain dim.
            device: Device to compute on.

    """

    def __init__(self, *args, **kwargs):
        super(_LinearLayer, self).__init__(
            *args,
            **{
                **kwargs,
                **{
                    "use_bn": True,
                    "use_noise": False,
                    "drop_rate": 0.0,
                    "act_fun": nn.Identity,
                },
            },
        )


class LinearLayer(DenseLightBlock):
    """Realisation of `'linear_layer'` model.

    Args:
            n_in: Input dim.
            n_out: Output dim.
            hidden_size: List of hidden dims.
            noise_std: Std of noise.
            num_init_features: If not none add fc layer before model with certain dim.
            device: Device to compute on.

    """

    def __init__(self, *args, **kwargs):
        super(LinearLayer, self).__init__(
            *args,
            **{
                **kwargs,
                **{
                    "use_bn": False,
                    "use_noise": False,
                    "drop_rate": 0.0,
                    "act_fun": nn.Identity,
                },
            },
        )


class DenseLayer(nn.Module):
    """Realisation of `'dense'` model layer.

    Args:
            n_in: Input dim.
            growth_size: Output dim.
            bn_factor: Dim of intermediate fc is increased times `bn_factor` in DenseModel layer.
            drop_rate: Dropout rate.
            act_fun: Activation function.
            use_bn: Use BatchNorm.

    """

    def __init__(
        self,
        n_in: int,
        growth_size: int = 256,
        bn_factor: float = 2,
        drop_rate: float = 0.1,
        act_fun: nn.Module = nn.ReLU,
        use_bn: bool = True,
        **kwargs,
    ):
        super(DenseLayer, self).__init__()

        self.features1 = nn.Sequential(OrderedDict([]))
        self.features2 = nn.Sequential(OrderedDict([]))

        if use_bn:
            self.features1.add_module("norm1", nn.BatchNorm1d(n_in))

        self.features1.add_module("dense1", nn.Linear(n_in, int(bn_factor * n_in)))
        self.features1.add_module("act1", act_fun())

        if use_bn:
            self.features2.add_module("norm2", nn.BatchNorm1d(int(bn_factor * n_in)))

        self.features2.add_module("dense2", nn.Linear(int(bn_factor * n_in), growth_size))
        self.features2.add_module("act2", act_fun())

        if drop_rate:
            self.features2.add_module("dropout", nn.Dropout(drop_rate))

    def forward(self, prev_features: List[torch.Tensor]):
        """Forward-pass."""
        x = self.features1(torch.cat(prev_features, 1))
        x = self.features2(x)
        return x


class Transition(nn.Sequential):
    """Compress input to lower dim.

    Args:
            n_in: Input dim.
            n_out: Output dim.
            growth_size: Output dim of every layer.
            act_fun: Activation function.
            use_bn: Use BatchNorm.

    """

    def __init__(self, n_in: int, n_out: int, act_fun: nn.Module, use_bn: bool = True):
        super(Transition, self).__init__()
        if use_bn:
            self.add_module("norm", nn.BatchNorm1d(n_in))

        self.add_module("dense", nn.Linear(n_in, n_out))
        self.add_module("act", act_fun())


class DenseBlock(nn.Module):
    """Realisation of `'dense'` model block.

    Args:
            n_in: Input dim.
            num_layers: Number of layers.
            bn_factor: Dim of intermediate fc is increased times `bn_factor` in DenseModel layer.
            growth_size: Output dim of every layer.
            drop_rate: Dropout rate.
            act_fun: Activation function.
            use_bn: Use BatchNorm.

    """

    def __init__(
        self,
        num_layers: int,
        n_in: int,
        bn_factor: float,
        growth_size: int,
        drop_rate: float = 0.1,
        act_fun: nn.Module = nn.ReLU,
        use_bn: bool = True,
        **kwargs,
    ):
        super(DenseBlock, self).__init__()
        for i in range(num_layers):
            layer = DenseLayer(
                n_in + i * growth_size,
                growth_size=growth_size,
                bn_factor=bn_factor,
                drop_rate=drop_rate,
                act_fun=act_fun,
                use_bn=use_bn,
            )
            self.add_module("denselayer%d" % (i + 1), layer)

    def forward(self, init_features: List[torch.Tensor]):
        """Forward-pass with layer output concatenation in the end."""
        features = [init_features]
        for name, layer in self.named_children():
            new_features = layer(features)
            features.append(new_features)
        return torch.cat(features, 1)


class DenseModel(nn.Module):
    """Realisation of `'dense'` model.

    Args:
            n_in: Input dim.
            n_out: Output dim.
            block_config: List of number of layers within each block
            drop_rate: Dropout rate for each layer separately or altogether.
            num_init_features: If not none add fc layer before model with certain dim.
            compression: portion of neuron to drop after block.
            growth_size: Output dim of every layer.
            bn_factor: Dim of intermediate fc is increased times `bn_factor` in DenseModel layer.
            act_fun: Activation function.
            use_bn: Use BatchNorm.
    """

    def __init__(
        self,
        n_in: int,
        n_out: int = 1,
        block_config: List[int] = [2, 2],
        drop_rate: Union[float, List[float]] = 0.1,
        num_init_features: Optional[int] = None,
        compression: float = 0.5,
        growth_size: int = 256,
        bn_factor: float = 2,
        act_fun: nn.Module = nn.ReLU,
        use_bn: bool = True,
        **kwargs,
    ):
        super(DenseModel, self).__init__()
        assert 0 < compression <= 1, "compression of densenet should be between 0 and 1"

        if isinstance(drop_rate, float):
            drop_rate = [drop_rate] * len(block_config)

        assert len(block_config) == len(drop_rate), "Wrong number hidden_sizes/drop_rates. Must be equal."

        num_features = n_in if num_init_features is None else num_init_features
        self.features = nn.Sequential(OrderedDict([]))
        if num_init_features is not None:
            self.features.add_module("dense0", nn.Linear(n_in, num_features))

        for i, num_layers in enumerate(block_config):
            block = DenseBlock(
                num_layers=num_layers,
                n_in=num_features,
                bn_factor=bn_factor,
                growth_size=growth_size,
                drop_rate=drop_rate[i],
                act_fun=act_fun,
                use_bn=use_bn,
            )
            self.features.add_module("denseblock%d" % (i + 1), block)
            num_features = num_features + num_layers * growth_size
            if i != len(block_config) - 1:
                trans = Transition(
                    n_in=num_features,
                    n_out=max(10, int(num_features * compression)),
                    act_fun=act_fun,
                    use_bn=use_bn,
                )
                self.features.add_module("transition%d" % (i + 1), trans)
                num_features = max(10, int(num_features * compression))

        if use_bn:
            self.features.add_module("norm_final", nn.BatchNorm1d(num_features))

        self.fc = nn.Linear(num_features, n_out)

    def forward(self, x: torch.Tensor) -> torch.Tensor:
        """Forward-pass."""
        x = self.features(x)
        x = torch.flatten(x, 1)
        x = self.fc(x)
        x = x.view(x.shape[0], -1)
        return x


class ResNetBlock(nn.Module):
    """Realisation of `'resnet'` model block.

    Args:
            n_in: Input dim.
            n_out: Output dim.
            hid_factor: Dim of intermediate fc is increased times this factor in ResnetModel layer.
            drop_rate: Dropout rates.
            noise_std: Std of noise.
            act_fun: Activation function.
            use_bn: Use BatchNorm.
            use_noise: Use noise.
            device: Device to compute on.

    """

    def __init__(
        self,
        n_in: int,
        hid_factor: float,
        n_out: int,
        drop_rate: List[float] = [0.1, 0.1],
        noise_std: float = 0.05,
        act_fun: nn.Module = nn.ReLU,
        use_bn: bool = True,
        use_noise: bool = False,
        device: torch.device = torch.device("cuda:0"),
        **kwargs,
    ):
        super(ResNetBlock, self).__init__()
        self.features = nn.Sequential(OrderedDict([]))

        if use_bn:
            self.features.add_module("norm", nn.BatchNorm1d(n_in))
        if use_noise:
            self.features.add_module("noise", GaussianNoise(noise_std, device))

        self.features.add_module("dense1", nn.Linear(n_in, int(hid_factor * n_in)))
        self.features.add_module("act1", act_fun())

        if drop_rate[0]:
            self.features.add_module("drop1", nn.Dropout(p=drop_rate[0]))

        self.features.add_module("dense2", nn.Linear(int(hid_factor * n_in), n_out))

        if drop_rate[1]:
            self.features.add_module("drop2", nn.Dropout(p=drop_rate[1]))

    def forward(self, x: torch.Tensor) -> torch.Tensor:
        """Forward-pass."""
        x = self.features(x)
        return x


class ResNetModel(nn.Module):
    """The ResNet model from https://github.com/Yura52/rtdl.

    Args:
            n_in: Input dim.
            n_out: Output dim.
            hid_factor: Dim of intermediate fc is increased times this factor in ResnetModel layer.
            drop_rate: Dropout rate for each layer separately or altogether.
            noise_std: Std of noise.
            act_fun: Activation function.
            num_init_features: If not none add fc layer before model with certain dim.
            use_bn: Use BatchNorm.
            use_noise: Use noise.
            device: Device to compute on.

    """

    def __init__(
        self,
        n_in: int,
        n_out: int = 1,
        hid_factor: List[float] = [2, 2],
        drop_rate: Union[float, List[float], List[List[float]]] = 0.1,
        noise_std: float = 0.05,
        act_fun: nn.Module = nn.ReLU,
        num_init_features: Optional[int] = None,
        use_bn: bool = True,
        use_noise: bool = False,
        device: torch.device = torch.device("cuda:0"),
        **kwargs,
    ):
        super(ResNetModel, self).__init__()
        if isinstance(drop_rate, float):
            drop_rate = [[drop_rate, drop_rate]] * len(hid_factor)
        elif isinstance(drop_rate, list) and len(drop_rate) == 2:
            drop_rate = [drop_rate] * len(hid_factor)
        else:
            assert (
                len(drop_rate) == len(hid_factor) and len(drop_rate[0]) == 2
            ), "Wrong number hidden_sizes/drop_rates. Must be equal."

        num_features = n_in if num_init_features is None else num_init_features
        self.dense0 = nn.Linear(n_in, num_features) if num_init_features is not None else nn.Identity()
        self.features1 = nn.Sequential(OrderedDict([]))

        for i, hd_factor in enumerate(hid_factor):
            block = ResNetBlock(
                n_in=num_features,
                hid_factor=hd_factor,
                n_out=num_features,
                drop_rate=drop_rate[i],
                noise_std=noise_std,
                act_fun=act_fun,
                use_bn=use_bn,
                use_noise=use_noise,
                device=device,
            )
            self.features1.add_module("resnetblock%d" % (i + 1), block)

        self.features2 = nn.Sequential(OrderedDict([]))
        if use_bn:
            self.features2.add_module("norm", nn.BatchNorm1d(num_features))

        self.features2.add_module("act", act_fun())
        self.fc = nn.Linear(num_features, n_out)

    def forward(self, x: torch.Tensor) -> torch.Tensor:
        """Forward-pass."""
        x = self.dense0(x)
        identity = x
        for name, layer in self.features1.named_children():
            if name != "resnetblock1":
                x += identity
                identity = x
            x = layer(x)

        x = self.features2(x)
        x = self.fc(x)
        return x.view(x.shape[0], -1)


class SNN(nn.Module):
    """Realisation of `'snn'` model.

    Args:
            n_in: Input dim.
            n_out: Output dim.
            hidden_size: List of hidden dims.
            drop_rate: Dropout rate for each layer separately or altogether.
            num_init_features: If not none add fc layer before model with certain dim.

    """

    def __init__(
        self,
        n_in: int,
        n_out: int,
        hidden_size: List[int] = [512, 512, 512],
        num_init_features: Optional[int] = None,
        drop_rate: Union[float, List[float]] = 0.1,
        **kwargs,
    ):
        super().__init__()
        if isinstance(drop_rate, float):
            drop_rate = [drop_rate] * len(hidden_size)

        num_features = n_in if num_init_features is None else num_init_features
        layers = OrderedDict([])
        if num_init_features is not None:
            layers["dense-1"] = nn.Linear(n_in, num_features, bias=False)

        for i in range(len(hidden_size) - 1):
            layers[f"dense{i}"] = nn.Linear(num_features, hidden_size[i], bias=False)
            layers[f"selu_{i}"] = nn.SELU()

            if drop_rate[i]:
                layers[f"dropout_{i}"] = nn.AlphaDropout(p=drop_rate[i])
            num_features = hidden_size[i]

        layers[f"dense_{i}"] = nn.Linear(hidden_size[i], n_out, bias=True)
        self.network = nn.Sequential(layers)
        self.reset_parameters()

    def forward(self, x: torch.Tensor) -> torch.Tensor:
        """Forward-pass."""
        x = self.network(x)
        x = x.view(x.shape[0], -1)
        return x

    def reset_parameters(self):
        """Init weights."""
        for layer in self.network:
            if not isinstance(layer, nn.Linear):
                continue
            nn.init.normal_(layer.weight, std=1 / np.sqrt(layer.out_features))
            if layer.bias is not None:
                fan_in, _ = nn.init._calculate_fan_in_and_fan_out(layer.weight)
                bound = 1 / np.sqrt(fan_in)
                nn.init.uniform_(layer.bias, -bound, bound)


"""Different Pooling strategies for sequence data."""


class SequenceAbstractPooler(nn.Module):
    """Abstract pooling class."""

    def __init__(self):
        super(SequenceAbstractPooler, self).__init__()

    def forward(self, x: torch.Tensor, x_mask: torch.Tensor) -> torch.Tensor:
        """Forward-pass."""
        raise NotImplementedError

    def __call__(self, *args, **kwargs):
        """Forward-call."""
        return self.forward(*args, **kwargs)


class SequenceClsPooler(SequenceAbstractPooler):
    """CLS token pooling."""

    def __init__(self):
        super(SequenceClsPooler, self).__init__()

    def forward(self, x: torch.Tensor, x_mask: torch.Tensor) -> torch.Tensor:
        """Forward-pass."""
        return x[..., 0, :]


class SequenceMaxPooler(SequenceAbstractPooler):
    """Max value pooling."""

    def __init__(self):
        super(SequenceMaxPooler, self).__init__()

    def forward(self, x: torch.Tensor, x_mask: torch.Tensor) -> torch.Tensor:
        """Forward-pass."""
        x = x.masked_fill(~x_mask, -float("inf"))
        values, _ = torch.max(x, dim=-2)
        return values


class SequenceSumPooler(SequenceAbstractPooler):
    """Sum value pooling."""

    def __init__(self):
        super(SequenceSumPooler, self).__init__()

    def forward(self, x: torch.Tensor, x_mask: torch.Tensor) -> torch.Tensor:
        """Forward-pass."""
        x = x.masked_fill(~x_mask, 0)
        values = torch.sum(x, dim=-2)
        return values


class SequenceAvgPooler(SequenceAbstractPooler):
    """Mean value pooling."""

    def __init__(self):
        super(SequenceAvgPooler, self).__init__()

    def forward(self, x: torch.Tensor, x_mask: torch.Tensor) -> torch.Tensor:
        """Forward-pass."""
        x = x.masked_fill(~x_mask, 0)
        x_active = torch.sum(x_mask, dim=-2)
        x_active = x_active.masked_fill(x_active == 0, 1)
        values = torch.sum(x, dim=-2) / x_active.data
        return values


class SequenceIndentityPooler(SequenceAbstractPooler):
    """Identity pooling."""

    def __init__(self):
        super(SequenceIndentityPooler, self).__init__()

    def forward(self, x: torch.Tensor, x_mask: torch.Tensor) -> torch.Tensor:
        """Forward-pass."""
        return x


class NODE(nn.Module):
    """The NODE model from https://github.com/Qwicen.

    Args:
            n_in: Input dim.
            n_out: Output dim.
            layer_dim: num trees in one layer.
            num_layers: number of forests.
            tree_dim: number of response channels in the response of individual tree.
            use_original_head use averaging as a head or put linear layer instead.
            depth: number of splits in every tree.
            drop_rate: Dropout rate for each layer altogether.
            act_fun: Activation function.
            num_init_features: If not none add fc layer before model with certain dim.
            use_bn: Use BatchNorm.
    """

    def __init__(
        self,
        n_in: int,
        n_out: int = 1,
        layer_dim: int = 2048,
        num_layers: int = 1,
        tree_dim: int = 1,
        use_original_head: bool = False,
        depth: int = 6,
        drop_rate: float = 0.0,
        act_fun: nn.Module = nn.ReLU,
        num_init_features: Optional[int] = None,
        use_bn: bool = True,
        **kwargs,
    ):
        super(NODE, self).__init__()
        num_features = n_in if num_init_features is None else num_init_features
        self.dense0 = nn.Linear(n_in, num_features) if num_init_features is not None else nn.Identity()
        self.features1 = nn.Sequential(OrderedDict([]))
        block = DenseODSTBlock(
            input_dim=num_features,
            layer_dim=layer_dim,
            num_layers=num_layers,
            tree_dim=tree_dim if not use_original_head else n_out,
            depth=depth,
            input_dropout=drop_rate,
            flatten_output=not use_original_head,
        )
        self.features1.add_module("ODSTForestblock%d", block)
        self.features2 = nn.Sequential(OrderedDict([]))
        if use_original_head:
            last_layer = MeanPooling(n_out, dim=-2)
            self.features2.add_module("head", last_layer)
        else:
            if use_bn:
                self.features2.add_module("norm", nn.BatchNorm1d(layer_dim * num_layers * tree_dim))
            self.features2.add_module("act", act_fun())
            fc = nn.Linear(layer_dim * num_layers * tree_dim, n_out)
            self.features2.add_module("fc", fc)

    def forward(self, x: torch.Tensor) -> torch.Tensor:
        """Forward-pass."""
        x = self.dense0(x)
        x = self.features1(x)
        x = self.features2(x)
<<<<<<< HEAD
        return x.view(x.shape[0], -1)


class AutoInt(nn.Module):
    """The NODE model from https://github.com/Qwicen.

    Args:
            n_in: Input dim.
            n_out: Output dim.
            layer_dim: num trees in one layer.
            num_layers: number of forests.
            tree_dim: number of response channels in the response of individual tree.
            use_original_head use averaging as a head or put linear layer instead.
            depth: number of splits in every tree.
            drop_rate: Dropout rate for each layer altogether.
            act_fun: Activation function.
            num_init_features: If not none add fc layer before model with certain dim.
            use_bn: Use BatchNorm.
    """

    def __init__(
        self,
        n_in: int,
        embedding_size: int,
        n_out: int = 1,
        attn_embedding_size: int = 8,
        attn_num_layers: int = 3,
        attn_num_heads: int = 2,
        attn_activation: Optional[Type[nn.Module]] = None,
        attn_use_residual: bool = True,
        attn_dropout: float = 0.1,
        attn_normalize: bool = True,
        attn_use_mlp: bool = True,
        mlp_hidden_sizes: Union[int, Tuple[int, ...], List[int]] = (512, 256, 128, 64),
        mlp_activation: Type[nn.Module] = nn.LeakyReLU,
        mlp_use_bn: bool = True,
        mlp_bn_momentum: float = 0.1,
        mlp_ghost_batch: Optional[int] = 16,
        mlp_dropout: float = 0.0,
        mlp_use_skip: bool = True,
        use_leaky_gate: bool = True,
        weighted_sum: bool = True,
        device: Union[str, torch.device] = "cpu",
        **kwargs,
    ):
        super(AutoInt, self).__init__()
        super().__init__()
        device = torch.device(device)

        if use_leaky_gate:
            self.attn_gate = LeakyGate(n_in * embedding_size, device=device)
        else:
            self.attn_gate = nn.Identity()

        self.attn_interact = AttnInteractionBlock(
            field_input_size=embedding_size,
            field_output_size=attn_embedding_size,
            num_layers=attn_num_layers,
            num_heads=attn_num_heads,
            activation=attn_activation,
            use_residual=attn_use_residual,
            dropout=attn_dropout,
            normalize=attn_normalize,
            ghost_batch_size=mlp_ghost_batch,
            device=device,
        )

        self.attn_final = MLP(
            n_in=n_in * attn_embedding_size * attn_num_heads,
            hidden_size=(mlp_hidden_sizes if mlp_hidden_sizes and attn_use_mlp else []),
            n_out=n_out,
            act_fun=mlp_activation,
            drop_rate=mlp_dropout,
            use_bn=mlp_use_bn,
            bn_momentum=mlp_bn_momentum,
            ghost_batch=mlp_ghost_batch,
            leaky_gate=use_leaky_gate,
            use_skip=mlp_use_skip,
            device=device,
        )

        if mlp_hidden_sizes:
            self.mlp = MLP(
                n_in=n_in * embedding_size,
                hidden_size=mlp_hidden_sizes,
                n_out=n_out,
                act_fun=mlp_activation,
                drop_rate=mlp_dropout,
                use_bn=mlp_use_bn,
                bn_momentum=mlp_bn_momentum,
                ghost_batch=mlp_ghost_batch,
                leaky_gate=use_leaky_gate,
                use_skip=mlp_use_skip,
                device=device,
            )
            if weighted_sum:
                self.mix = nn.Parameter(torch.tensor([0.0], device=device))
            else:
                self.mix = torch.tensor([0.0], device=device)
        else:
            self.mlp = None
            self.mix = None

    def forward(self, embedded: torch.Tensor) -> torch.Tensor:
        """Transform the input tensor.

        Args:
            embedded : torch.Tensor
                embedded fields

        Returns:
            torch.Tensor

        """
        out = self.attn_gate(embedded)
        out = self.attn_interact(out)
        out = self.attn_final(out.reshape((out.shape[0], -1)))
        if self.mlp is not None:
            embedded_2d = embedded.reshape((embedded.shape[0], -1))
            mix = torch.sigmoid(self.mix)
            out = mix * out + (1 - mix) * self.mlp(embedded_2d)
        return out
=======
        return x.view(x.shape[0], -1)
>>>>>>> 5b9cd113
<|MERGE_RESOLUTION|>--- conflicted
+++ resolved
@@ -855,7 +855,6 @@
         x = self.dense0(x)
         x = self.features1(x)
         x = self.features2(x)
-<<<<<<< HEAD
         return x.view(x.shape[0], -1)
 
 
@@ -977,7 +976,4 @@
             embedded_2d = embedded.reshape((embedded.shape[0], -1))
             mix = torch.sigmoid(self.mix)
             out = mix * out + (1 - mix) * self.mlp(embedded_2d)
-        return out
-=======
-        return x.view(x.shape[0], -1)
->>>>>>> 5b9cd113
+        return out