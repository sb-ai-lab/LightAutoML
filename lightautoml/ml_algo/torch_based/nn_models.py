"""Torch models."""

from collections import OrderedDict
from typing import List, Tuple, Type
from typing import Optional
from typing import Union

import numpy as np
import torch
import torch.nn as nn
<<<<<<< HEAD
from ..tabnet.utils import TabNetEncoder, _initialize_non_glu
from .autoint.autoint_utils import AttnInteractionBlock, LeakyGate
from .autoint.ghost_norm import GhostBatchNorm
=======
from .autoint.autoint_utils import AttnInteractionBlock, LeakyGate
from .autoint.ghost_norm import GhostBatchNorm
from .fttransformer.fttransformer_utils import Transformer
>>>>>>> bc5795a5

from .node_nn_model import DenseODSTBlock, MeanPooling


class GaussianNoise(nn.Module):
    """Adds gaussian noise.

    Args:
        stddev: Std of noise.
        device: Device to compute on.

    """

    def __init__(self, stddev: float, device: torch.device):
        super().__init__()
        self.stddev = stddev
        self.device = device

    def forward(self, x: torch.Tensor) -> torch.Tensor:
        """Forward-pass."""
        if self.training:
            return x + torch.randn(x.size(), device=self.device) * self.stddev
        return x


class UniformNoise(nn.Module):
    """Add uniform noise.

    Args:
            stddev: Std of noise.
            device: Device to compute on.

    """

    def __init__(self, stddev: float, device: torch.Tensor):
        super().__init__()
        self.stddev = stddev
        self.device = device

    def forward(self, x: torch.Tensor) -> torch.Tensor:
        """Forward-pass."""
        if self.training:
            return x + (torch.rand(x.size(), device=self.device) - 0.5) * self.stddev
        return x


class DenseLightBlock(nn.Module):
    """Realisation of `'denselight'` model block.

    Args:
            n_in: Input dim.
            n_out: Output dim.
            drop_rate: Dropout rate.
            noise_std: Std of noise.
            act_fun: Activation function.
            use_bn: Use BatchNorm.
            use_noise: Use noise.
            device: Device to compute on.

    """

    def __init__(
        self,
        n_in: int,
        n_out: int,
        drop_rate: float = 0.1,
        noise_std: float = 0.05,
        act_fun: nn.Module = nn.ReLU,
        use_bn: bool = True,
        use_noise: bool = False,
        device: torch.device = torch.device("cuda:0"),
        bn_momentum: float = 0.1,
        ghost_batch: Optional[int] = None,
        **kwargs,
    ):
        super(DenseLightBlock, self).__init__()
        self.features = nn.Sequential(OrderedDict([]))
        self.features.add_module("dense", nn.Linear(n_in, n_out, bias=(not use_bn)))
        if use_bn:
            if ghost_batch is None:
                self.features.add_module("norm", nn.BatchNorm1d(n_out, momentum=bn_momentum))
            else:
                self.features.add_module("norm", GhostBatchNorm(n_out, ghost_batch, momentum=bn_momentum))

        self.features.add_module("act", act_fun())

        if drop_rate:
            self.features.add_module("dropout", nn.Dropout(p=drop_rate))
        if use_noise:
            self.features.add_module("noise", GaussianNoise(noise_std, device))

        # self.features.add_module("dense", nn.Linear(n_in, n_out))
        # self.features.add_module("act", act_fun())

    def forward(self, x: torch.Tensor) -> torch.Tensor:
        """Forward-pass."""
        for name, layer in self.features.named_children():
            x = layer(x)
        return x


class DenseLightModel(nn.Module):
    """Realisation of `'denselight'` model.

    Args:
            n_in: Input dim.
            n_out: Output dim.
            hidden_size: List of hidden dims.
            drop_rate: Dropout rate for each layer separately or altogether.
            act_fun: Activation function.
            noise_std: Std of noise.
            num_init_features: If not none add fc layer before model with certain dim.
            use_bn: Use BatchNorm.
            use_noise: Use noise.
            concat_input: Concatenate input to all hidden layers. # MLP False
            dropout_first: Use dropout in the first layer or not.
            bn_momentum: BatchNorm momentum
            ghost_batch: If not none use GhoastNorm with ghost_batch.
            leaky_gate: Use LeakyGate or not.
            use_skip: Use another Linear model to blend them after.
            weighted_sum: Use weighted blender or half-half.
            device: Device to compute on.
    """

    def __init__(
        self,
        n_in: int,
        n_out: int = 1,
        hidden_size: List[int] = [
            512,
            750,
        ],
        drop_rate: Union[float, List[float]] = 0.1,
        act_fun: nn.Module = nn.LeakyReLU,
        noise_std: float = 0.05,
        num_init_features: Optional[int] = None,
        use_bn: bool = True,
        use_noise: bool = False,
        concat_input: bool = True,
        dropout_first: bool = True,
        bn_momentum: float = 0.1,
        ghost_batch: Optional[int] = 64,
        leaky_gate: bool = True,
        use_skip: bool = True,
        weighted_sum: bool = True,
        device: torch.device = torch.device("cuda:0"),
        **kwargs,
    ):
        super(DenseLightModel, self).__init__()

        if isinstance(hidden_size, int):
            hidden_size = [hidden_size]

        if isinstance(drop_rate, float):
            drop_rate = [drop_rate] * (len(hidden_size) + (1 if dropout_first else 0))

        assert (
            len(hidden_size) == len(drop_rate) if not dropout_first else 1 + len(hidden_size) == len(drop_rate)
        ), "Wrong number hidden_sizes/drop_rates. Must be equal."

        self.concat_input = concat_input
        num_features = n_in if num_init_features is None else num_init_features

        self.features = nn.Sequential(OrderedDict([]))
        if num_init_features is not None:
            self.features.add_module("dense0", nn.Linear(n_in, num_features))

        if leaky_gate:
            self.features.add_module("leakygate0", LeakyGate(n_in))

        if dropout_first and drop_rate[0] > 0:
            self.features.add_module("dropout0", nn.Dropout(drop_rate[0]))
            drop_rate = drop_rate[1:]

        for i, hid_size in enumerate(hidden_size):
            block = DenseLightBlock(
                n_in=num_features,
                n_out=hid_size,
                drop_rate=drop_rate[i],
                noise_std=noise_std,
                act_fun=act_fun,
                use_bn=use_bn,
                use_noise=use_noise,
                device=device,
                bn_momentum=bn_momentum,
                ghost_batch=ghost_batch,
            )
            self.features.add_module("denseblock%d" % (i + 1), block)

            if concat_input:
                num_features = n_in + hid_size
            else:
                num_features = hid_size

        num_features = hidden_size[-1]
        self.fc = nn.Linear(num_features, n_out)
        self.use_skip = use_skip
        if use_skip:
            skip_linear = nn.Linear(n_in, n_out)
            if leaky_gate:
                self.skip_layers = nn.Sequential(LeakyGate(n_in), skip_linear)
            else:
                self.skip_layers = skip_linear
            if weighted_sum:
                self.mix = nn.Parameter(torch.tensor([0.0]))
            else:
                self.mix = torch.tensor([0.0], device=device)
        else:
            self.skip_layers = None
            self.mix = None

    def forward(self, X: torch.Tensor) -> torch.Tensor:
        """Forward-pass."""
        x = X
        input = x.detach().clone()
        for name, layer in self.features.named_children():
            if name != "denseblock1" and name != "dense0" and self.concat_input:
                x = torch.cat([x, input], 1)
            x = layer(x)
        out = self.fc(x)
        if self.use_skip:
            mix = torch.sigmoid(self.mix)
            skip_out = self.skip_layers(X)
            out = mix * skip_out + (1 - mix) * out
        return out


class MLP(DenseLightModel):
    """Realisation of `'mlp'` model.

    Args:
            n_in: Input dim.
            n_out: Output dim.
            hidden_size: List of hidden dims.
            drop_rate: Dropout rate for each layer separately or altogether.
            act_fun: Activation function.
            noise_std: Std of noise.
            num_init_features: If not none add fc layer before model with certain dim.
            use_bn: Use BatchNorm.
            use_noise: Use noise.
            dropout_first: Use dropout in the first layer or not.
            bn_momentum: BatchNorm momentum
            ghost_batch: If not none use GhoastNorm with ghost_batch.
            leaky_gate: Use LeakyGate or not.
            use_skip: Use another Linear model to blend them after.
            weighted_sum: Use weighted blender or half-half.
            device: Device to compute on.
    """

    def __init__(self, *args, **kwargs):
        super(MLP, self).__init__(*args, **{**kwargs, **{"concat_input": False}})


class _LinearLayer(DenseLightBlock):
    """Realisation of `'_linear_layer'` model.

    Args:
            n_in: Input dim.
            n_out: Output dim.
            hidden_size: List of hidden dims.
            noise_std: Std of noise.
            num_init_features: If not none add fc layer before model with certain dim.
            device: Device to compute on.

    """

    def __init__(self, *args, **kwargs):
        super(_LinearLayer, self).__init__(
            *args,
            **{
                **kwargs,
                **{
                    "use_bn": True,
                    "use_noise": False,
                    "drop_rate": 0.0,
                    "act_fun": nn.Identity,
                },
            },
        )


class LinearLayer(DenseLightBlock):
    """Realisation of `'linear_layer'` model.

    Args:
            n_in: Input dim.
            n_out: Output dim.
            hidden_size: List of hidden dims.
            noise_std: Std of noise.
            num_init_features: If not none add fc layer before model with certain dim.
            device: Device to compute on.

    """

    def __init__(self, *args, **kwargs):
        super(LinearLayer, self).__init__(
            *args,
            **{
                **kwargs,
                **{
                    "use_bn": False,
                    "use_noise": False,
                    "drop_rate": 0.0,
                    "act_fun": nn.Identity,
                },
            },
        )


class DenseLayer(nn.Module):
    """Realisation of `'dense'` model layer.

    Args:
            n_in: Input dim.
            growth_size: Output dim.
            bn_factor: Dim of intermediate fc is increased times `bn_factor` in DenseModel layer.
            drop_rate: Dropout rate.
            act_fun: Activation function.
            use_bn: Use BatchNorm.

    """

    def __init__(
        self,
        n_in: int,
        growth_size: int = 256,
        bn_factor: float = 2,
        drop_rate: float = 0.1,
        act_fun: nn.Module = nn.ReLU,
        use_bn: bool = True,
        **kwargs,
    ):
        super(DenseLayer, self).__init__()

        self.features1 = nn.Sequential(OrderedDict([]))
        self.features2 = nn.Sequential(OrderedDict([]))

        if use_bn:
            self.features1.add_module("norm1", nn.BatchNorm1d(n_in))

        self.features1.add_module("dense1", nn.Linear(n_in, int(bn_factor * n_in)))
        self.features1.add_module("act1", act_fun())

        if use_bn:
            self.features2.add_module("norm2", nn.BatchNorm1d(int(bn_factor * n_in)))

        self.features2.add_module("dense2", nn.Linear(int(bn_factor * n_in), growth_size))
        self.features2.add_module("act2", act_fun())

        if drop_rate:
            self.features2.add_module("dropout", nn.Dropout(drop_rate))

    def forward(self, prev_features: List[torch.Tensor]):
        """Forward-pass."""
        x = self.features1(torch.cat(prev_features, 1))
        x = self.features2(x)
        return x


class Transition(nn.Sequential):
    """Compress input to lower dim.

    Args:
            n_in: Input dim.
            n_out: Output dim.
            growth_size: Output dim of every layer.
            act_fun: Activation function.
            use_bn: Use BatchNorm.

    """

    def __init__(self, n_in: int, n_out: int, act_fun: nn.Module, use_bn: bool = True):
        super(Transition, self).__init__()
        if use_bn:
            self.add_module("norm", nn.BatchNorm1d(n_in))

        self.add_module("dense", nn.Linear(n_in, n_out))
        self.add_module("act", act_fun())


class DenseBlock(nn.Module):
    """Realisation of `'dense'` model block.

    Args:
            n_in: Input dim.
            num_layers: Number of layers.
            bn_factor: Dim of intermediate fc is increased times `bn_factor` in DenseModel layer.
            growth_size: Output dim of every layer.
            drop_rate: Dropout rate.
            act_fun: Activation function.
            use_bn: Use BatchNorm.

    """

    def __init__(
        self,
        num_layers: int,
        n_in: int,
        bn_factor: float,
        growth_size: int,
        drop_rate: float = 0.1,
        act_fun: nn.Module = nn.ReLU,
        use_bn: bool = True,
        **kwargs,
    ):
        super(DenseBlock, self).__init__()
        for i in range(num_layers):
            layer = DenseLayer(
                n_in + i * growth_size,
                growth_size=growth_size,
                bn_factor=bn_factor,
                drop_rate=drop_rate,
                act_fun=act_fun,
                use_bn=use_bn,
            )
            self.add_module("denselayer%d" % (i + 1), layer)

    def forward(self, init_features: List[torch.Tensor]):
        """Forward-pass with layer output concatenation in the end."""
        features = [init_features]
        for name, layer in self.named_children():
            new_features = layer(features)
            features.append(new_features)
        return torch.cat(features, 1)


class DenseModel(nn.Module):
    """Realisation of `'dense'` model.

    Args:
            n_in: Input dim.
            n_out: Output dim.
            block_config: List of number of layers within each block
            drop_rate: Dropout rate for each layer separately or altogether.
            num_init_features: If not none add fc layer before model with certain dim.
            compression: portion of neuron to drop after block.
            growth_size: Output dim of every layer.
            bn_factor: Dim of intermediate fc is increased times `bn_factor` in DenseModel layer.
            act_fun: Activation function.
            use_bn: Use BatchNorm.
    """

    def __init__(
        self,
        n_in: int,
        n_out: int = 1,
        block_config: List[int] = [2, 2],
        drop_rate: Union[float, List[float]] = 0.1,
        num_init_features: Optional[int] = None,
        compression: float = 0.5,
        growth_size: int = 256,
        bn_factor: float = 2,
        act_fun: nn.Module = nn.ReLU,
        use_bn: bool = True,
        **kwargs,
    ):
        super(DenseModel, self).__init__()
        assert 0 < compression <= 1, "compression of densenet should be between 0 and 1"

        if isinstance(drop_rate, float):
            drop_rate = [drop_rate] * len(block_config)

        assert len(block_config) == len(drop_rate), "Wrong number hidden_sizes/drop_rates. Must be equal."

        num_features = n_in if num_init_features is None else num_init_features
        self.features = nn.Sequential(OrderedDict([]))
        if num_init_features is not None:
            self.features.add_module("dense0", nn.Linear(n_in, num_features))

        for i, num_layers in enumerate(block_config):
            block = DenseBlock(
                num_layers=num_layers,
                n_in=num_features,
                bn_factor=bn_factor,
                growth_size=growth_size,
                drop_rate=drop_rate[i],
                act_fun=act_fun,
                use_bn=use_bn,
            )
            self.features.add_module("denseblock%d" % (i + 1), block)
            num_features = num_features + num_layers * growth_size
            if i != len(block_config) - 1:
                trans = Transition(
                    n_in=num_features,
                    n_out=max(10, int(num_features * compression)),
                    act_fun=act_fun,
                    use_bn=use_bn,
                )
                self.features.add_module("transition%d" % (i + 1), trans)
                num_features = max(10, int(num_features * compression))

        if use_bn:
            self.features.add_module("norm_final", nn.BatchNorm1d(num_features))

        self.fc = nn.Linear(num_features, n_out)

    def forward(self, x: torch.Tensor) -> torch.Tensor:
        """Forward-pass."""
        x = self.features(x)
        x = torch.flatten(x, 1)
        x = self.fc(x)
        x = x.view(x.shape[0], -1)
        return x


class ResNetBlock(nn.Module):
    """Realisation of `'resnet'` model block.

    Args:
            n_in: Input dim.
            n_out: Output dim.
            hid_factor: Dim of intermediate fc is increased times this factor in ResnetModel layer.
            drop_rate: Dropout rates.
            noise_std: Std of noise.
            act_fun: Activation function.
            use_bn: Use BatchNorm.
            use_noise: Use noise.
            device: Device to compute on.

    """

    def __init__(
        self,
        n_in: int,
        hid_factor: float,
        n_out: int,
        drop_rate: List[float] = [0.1, 0.1],
        noise_std: float = 0.05,
        act_fun: nn.Module = nn.ReLU,
        use_bn: bool = True,
        use_noise: bool = False,
        device: torch.device = torch.device("cuda:0"),
        **kwargs,
    ):
        super(ResNetBlock, self).__init__()
        self.features = nn.Sequential(OrderedDict([]))

        if use_bn:
            self.features.add_module("norm", nn.BatchNorm1d(n_in))
        if use_noise:
            self.features.add_module("noise", GaussianNoise(noise_std, device))

        self.features.add_module("dense1", nn.Linear(n_in, int(hid_factor * n_in)))
        self.features.add_module("act1", act_fun())

        if drop_rate[0]:
            self.features.add_module("drop1", nn.Dropout(p=drop_rate[0]))

        self.features.add_module("dense2", nn.Linear(int(hid_factor * n_in), n_out))

        if drop_rate[1]:
            self.features.add_module("drop2", nn.Dropout(p=drop_rate[1]))

    def forward(self, x: torch.Tensor) -> torch.Tensor:
        """Forward-pass."""
        x = self.features(x)
        return x


class ResNetModel(nn.Module):
    """The ResNet model from https://github.com/Yura52/rtdl.

    Args:
            n_in: Input dim.
            n_out: Output dim.
            hid_factor: Dim of intermediate fc is increased times this factor in ResnetModel layer.
            drop_rate: Dropout rate for each layer separately or altogether.
            noise_std: Std of noise.
            act_fun: Activation function.
            num_init_features: If not none add fc layer before model with certain dim.
            use_bn: Use BatchNorm.
            use_noise: Use noise.
            device: Device to compute on.

    """

    def __init__(
        self,
        n_in: int,
        n_out: int = 1,
        hid_factor: List[float] = [2, 2],
        drop_rate: Union[float, List[float], List[List[float]]] = 0.1,
        noise_std: float = 0.05,
        act_fun: nn.Module = nn.ReLU,
        num_init_features: Optional[int] = None,
        use_bn: bool = True,
        use_noise: bool = False,
        device: torch.device = torch.device("cuda:0"),
        **kwargs,
    ):
        super(ResNetModel, self).__init__()
        if isinstance(drop_rate, float):
            drop_rate = [[drop_rate, drop_rate]] * len(hid_factor)
        elif isinstance(drop_rate, list) and len(drop_rate) == 2:
            drop_rate = [drop_rate] * len(hid_factor)
        else:
            assert (
                len(drop_rate) == len(hid_factor) and len(drop_rate[0]) == 2
            ), "Wrong number hidden_sizes/drop_rates. Must be equal."

        num_features = n_in if num_init_features is None else num_init_features
        self.dense0 = nn.Linear(n_in, num_features) if num_init_features is not None else nn.Identity()
        self.features1 = nn.Sequential(OrderedDict([]))

        for i, hd_factor in enumerate(hid_factor):
            block = ResNetBlock(
                n_in=num_features,
                hid_factor=hd_factor,
                n_out=num_features,
                drop_rate=drop_rate[i],
                noise_std=noise_std,
                act_fun=act_fun,
                use_bn=use_bn,
                use_noise=use_noise,
                device=device,
            )
            self.features1.add_module("resnetblock%d" % (i + 1), block)

        self.features2 = nn.Sequential(OrderedDict([]))
        if use_bn:
            self.features2.add_module("norm", nn.BatchNorm1d(num_features))

        self.features2.add_module("act", act_fun())
        self.fc = nn.Linear(num_features, n_out)

    def forward(self, x: torch.Tensor) -> torch.Tensor:
        """Forward-pass."""
        x = self.dense0(x)
        identity = x
        for name, layer in self.features1.named_children():
            if name != "resnetblock1":
                x += identity
                identity = x
            x = layer(x)

        x = self.features2(x)
        x = self.fc(x)
        return x.view(x.shape[0], -1)


class SNN(nn.Module):
    """Realisation of `'snn'` model.

    Args:
            n_in: Input dim.
            n_out: Output dim.
            hidden_size: List of hidden dims.
            drop_rate: Dropout rate for each layer separately or altogether.
            num_init_features: If not none add fc layer before model with certain dim.

    """

    def __init__(
        self,
        n_in: int,
        n_out: int,
        hidden_size: List[int] = [512, 512, 512],
        num_init_features: Optional[int] = None,
        drop_rate: Union[float, List[float]] = 0.1,
        **kwargs,
    ):
        super().__init__()
        if isinstance(drop_rate, float):
            drop_rate = [drop_rate] * len(hidden_size)

        num_features = n_in if num_init_features is None else num_init_features
        layers = OrderedDict([])
        if num_init_features is not None:
            layers["dense-1"] = nn.Linear(n_in, num_features, bias=False)

        for i in range(len(hidden_size) - 1):
            layers[f"dense{i}"] = nn.Linear(num_features, hidden_size[i], bias=False)
            layers[f"selu_{i}"] = nn.SELU()

            if drop_rate[i]:
                layers[f"dropout_{i}"] = nn.AlphaDropout(p=drop_rate[i])
            num_features = hidden_size[i]

        layers[f"dense_{i}"] = nn.Linear(hidden_size[i], n_out, bias=True)
        self.network = nn.Sequential(layers)
        self.reset_parameters()

    def forward(self, x: torch.Tensor) -> torch.Tensor:
        """Forward-pass."""
        x = self.network(x)
        x = x.view(x.shape[0], -1)
        return x

    def reset_parameters(self):
        """Init weights."""
        for layer in self.network:
            if not isinstance(layer, nn.Linear):
                continue
            nn.init.normal_(layer.weight, std=1 / np.sqrt(layer.out_features))
            if layer.bias is not None:
                fan_in, _ = nn.init._calculate_fan_in_and_fan_out(layer.weight)
                bound = 1 / np.sqrt(fan_in)
                nn.init.uniform_(layer.bias, -bound, bound)


"""Different Pooling strategies for sequence data."""


class SequenceAbstractPooler(nn.Module):
    """Abstract pooling class."""

    def __init__(self):
        super(SequenceAbstractPooler, self).__init__()

    def forward(self, x: torch.Tensor, x_mask: torch.Tensor) -> torch.Tensor:
        """Forward-pass."""
        raise NotImplementedError

    def __call__(self, *args, **kwargs):
        """Forward-call."""
        return self.forward(*args, **kwargs)


class SequenceClsPooler(SequenceAbstractPooler):
    """CLS token pooling."""

    def __init__(self):
        super(SequenceClsPooler, self).__init__()

    def forward(self, x: torch.Tensor, x_mask: torch.Tensor) -> torch.Tensor:
        """Forward-pass."""
        return x[..., 0, :]


class SequenceMaxPooler(SequenceAbstractPooler):
    """Max value pooling."""

    def __init__(self):
        super(SequenceMaxPooler, self).__init__()

    def forward(self, x: torch.Tensor, x_mask: torch.Tensor) -> torch.Tensor:
        """Forward-pass."""
        x = x.masked_fill(~x_mask, -float("inf"))
        values, _ = torch.max(x, dim=-2)
        return values


class SequenceSumPooler(SequenceAbstractPooler):
    """Sum value pooling."""

    def __init__(self):
        super(SequenceSumPooler, self).__init__()

    def forward(self, x: torch.Tensor, x_mask: torch.Tensor) -> torch.Tensor:
        """Forward-pass."""
        x = x.masked_fill(~x_mask, 0)
        values = torch.sum(x, dim=-2)
        return values


class SequenceAvgPooler(SequenceAbstractPooler):
    """Mean value pooling."""

    def __init__(self):
        super(SequenceAvgPooler, self).__init__()

    def forward(self, x: torch.Tensor, x_mask: torch.Tensor) -> torch.Tensor:
        """Forward-pass."""
        x = x.masked_fill(~x_mask, 0)
        x_active = torch.sum(x_mask, dim=-2)
        x_active = x_active.masked_fill(x_active == 0, 1)
        values = torch.sum(x, dim=-2) / x_active.data
        return values


class SequenceIndentityPooler(SequenceAbstractPooler):
    """Identity pooling."""

    def __init__(self):
        super(SequenceIndentityPooler, self).__init__()

    def forward(self, x: torch.Tensor, x_mask: torch.Tensor) -> torch.Tensor:
        """Forward-pass."""
        return x


class SequenceConcatPooler(SequenceAbstractPooler):
    """Concat pooling."""

    def __init__(self):
        super(SequenceConcatPooler, self).__init__()

    def forward(self, x: torch.Tensor, x_mask: torch.Tensor) -> torch.Tensor:
        """Forward-pass."""
        pooler1 = SequenceClsPooler()
        pooler2 = SequenceAvgPooler()
        x1 = pooler1(x, x_mask)
        x2 = pooler2(x, x_mask)
        values = torch.cat((x1, x2), dim=1)
        return values


pooling_by_name = {
    "mean": SequenceAvgPooler,
    "sum": SequenceSumPooler,
    "max": SequenceMaxPooler,
    "concat": SequenceConcatPooler,
    "cls": SequenceClsPooler,
    "none": SequenceIndentityPooler,
}


class NODE(nn.Module):
    """The NODE model from https://github.com/Qwicen.

    Args:
            n_in: Input dim.
            n_out: Output dim.
            layer_dim: num trees in one layer.
            num_layers: number of forests.
            tree_dim: number of response channels in the response of individual tree.
            use_original_head use averaging as a head or put linear layer instead.
            depth: number of splits in every tree.
            drop_rate: Dropout rate for each layer altogether.
            act_fun: Activation function.
            num_init_features: If not none add fc layer before model with certain dim.
            use_bn: Use BatchNorm.
    """

    def __init__(
        self,
        n_in: int,
        n_out: int = 1,
        layer_dim: int = 2048,
        num_layers: int = 1,
        tree_dim: int = 1,
        use_original_head: bool = False,
        depth: int = 6,
        drop_rate: float = 0.0,
        act_fun: nn.Module = nn.ReLU,
        num_init_features: Optional[int] = None,
        use_bn: bool = True,
        **kwargs,
    ):
        super(NODE, self).__init__()
        num_features = n_in if num_init_features is None else num_init_features
        self.dense0 = nn.Linear(n_in, num_features) if num_init_features is not None else nn.Identity()
        self.features1 = nn.Sequential(OrderedDict([]))
        block = DenseODSTBlock(
            input_dim=num_features,
            layer_dim=layer_dim,
            num_layers=num_layers,
            tree_dim=tree_dim if not use_original_head else n_out,
            depth=depth,
            input_dropout=drop_rate,
            flatten_output=not use_original_head,
        )
        self.features1.add_module("ODSTForestblock%d", block)
        self.features2 = nn.Sequential(OrderedDict([]))
        if use_original_head:
            last_layer = MeanPooling(n_out, dim=-2)
            self.features2.add_module("head", last_layer)
        else:
            if use_bn:
                self.features2.add_module("norm", nn.BatchNorm1d(layer_dim * num_layers * tree_dim))
            self.features2.add_module("act", act_fun())
            fc = nn.Linear(layer_dim * num_layers * tree_dim, n_out)
            self.features2.add_module("fc", fc)

    def forward(self, x: torch.Tensor) -> torch.Tensor:
        """Forward-pass."""
        x = self.dense0(x)
        x = self.features1(x)
        x = self.features2(x)
        return x.view(x.shape[0], -1)


class AutoInt(nn.Module):
    """The AutoInt model from https://github.com/jrfiedler/xynn.

    Args:
            n_in: Input dim.
            n_out: Output dim.
            layer_dim: num trees in one layer.
            num_layers: number of forests.
            tree_dim: number of response channels in the response of individual tree.
            use_original_head use averaging as a head or put linear layer instead.
            depth: number of splits in every tree.
            drop_rate: Dropout rate for each layer altogether.
            act_fun: Activation function.
            num_init_features: If not none add fc layer before model with certain dim.
            use_bn: Use BatchNorm.
    """

    def __init__(
        self,
        n_in: int,
        embedding_size: int,
        n_out: int = 1,
        attn_embedding_size: int = 8,
        attn_num_layers: int = 3,
        attn_num_heads: int = 2,
        attn_activation: Optional[Type[nn.Module]] = None,
        attn_use_residual: bool = True,
        attn_dropout: float = 0.1,
        attn_normalize: bool = True,
        attn_use_mlp: bool = True,
        mlp_hidden_sizes: Union[int, Tuple[int, ...], List[int]] = (512, 256, 128, 64),
        mlp_activation: Type[nn.Module] = nn.LeakyReLU,
        mlp_use_bn: bool = True,
        mlp_bn_momentum: float = 0.1,
        mlp_ghost_batch: Optional[int] = 16,
        mlp_dropout: float = 0.0,
        mlp_use_skip: bool = True,
        use_leaky_gate: bool = True,
        weighted_sum: bool = True,
        device: Union[str, torch.device] = "cpu",
        **kwargs,
    ):
        super(AutoInt, self).__init__()
        super().__init__()
        device = torch.device(device)

        if use_leaky_gate:
            self.attn_gate = LeakyGate(n_in * embedding_size, device=device)
        else:
            self.attn_gate = nn.Identity()

        self.attn_interact = AttnInteractionBlock(
            field_input_size=embedding_size,
            field_output_size=attn_embedding_size,
            num_layers=attn_num_layers,
            num_heads=attn_num_heads,
            activation=attn_activation,
            use_residual=attn_use_residual,
            dropout=attn_dropout,
            normalize=attn_normalize,
            ghost_batch_size=mlp_ghost_batch,
            device=device,
        )

        self.attn_final = MLP(
            n_in=n_in * attn_embedding_size * attn_num_heads,
            hidden_size=(mlp_hidden_sizes if mlp_hidden_sizes and attn_use_mlp else []),
            n_out=n_out,
            act_fun=mlp_activation,
            drop_rate=mlp_dropout,
            use_bn=mlp_use_bn,
            bn_momentum=mlp_bn_momentum,
            ghost_batch=mlp_ghost_batch,
            leaky_gate=use_leaky_gate,
            use_skip=mlp_use_skip,
            device=device,
        )

        if mlp_hidden_sizes:
            self.mlp = MLP(
                n_in=n_in * embedding_size,
                hidden_size=mlp_hidden_sizes,
                n_out=n_out,
                act_fun=mlp_activation,
                drop_rate=mlp_dropout,
                use_bn=mlp_use_bn,
                bn_momentum=mlp_bn_momentum,
                ghost_batch=mlp_ghost_batch,
                leaky_gate=use_leaky_gate,
                use_skip=mlp_use_skip,
                device=device,
            )
            if weighted_sum:
                self.mix = nn.Parameter(torch.tensor([0.0], device=device))
            else:
                self.mix = torch.tensor([0.0], device=device)
        else:
            self.mlp = None
            self.mix = None

    def forward(self, embedded: torch.Tensor) -> torch.Tensor:
        """Transform the input tensor.

        Args:
            embedded : torch.Tensor
                embedded fields

        Returns:
            torch.Tensor

        """
        out = self.attn_gate(embedded)
        out = self.attn_interact(out)
        out = self.attn_final(out.reshape((out.shape[0], -1)))
        if self.mlp is not None:
            embedded_2d = embedded.reshape((embedded.shape[0], -1))
            mix = torch.sigmoid(self.mix)
            out = mix * out + (1 - mix) * self.mlp(embedded_2d)
        return out


<<<<<<< HEAD
class TabNet(torch.nn.Module):
    """Implementation of TabNet from https://github.com/dreamquark-ai/tabnet.

    Args:
        input_dim : int
            Number of features
        output_dim : int or list of int for multi task classification
            Dimension of network output
            examples : one for regression, 2 for binary classification etc...
        n_d : int
            Dimension of the prediction  layer (usually between 4 and 64)
        n_a : int
            Dimension of the attention  layer (usually between 4 and 64)
        n_steps : int
            Number of successive steps in the network (usually between 3 and 10)
        gamma : float
            Float above 1, scaling factor for attention updates (usually between 1.0 to 2.0)
        n_independent : int
            Number of independent GLU layer in each GLU block (default 2)
        n_shared : int
            Number of independent GLU layer in each GLU block (default 2)
        epsilon : float
            Avoid log(0), this should be kept very low
        virtual_batch_size : int
            Batch size for Ghost Batch Normalization
        momentum : float
            Float value between 0 and 1 which will be used for momentum in all batch norm
        mask_type : str
            Either "sparsemax" or "entmax" : this is the masking function to use
        group_attention_matrix : torch matrix
            Matrix of size (n_groups, input_dim), m_ij = importance within group i of feature j
=======
class FTTransformer(nn.Module):
    """FT Transformer (https://arxiv.org/abs/2106.11959v2) from https://github.com/lucidrains/tab-transformer-pytorch/tree/main.

    Args:
            pooling: Pooling used for the last step.
            n_out: Output dimension, 1 for binary prediction.
            embedding_size: Embeddings size.
            depth: Number of Attention Blocks inside Transformer.
            heads: Number of heads in Attention.
            attn_dropout: Post-Attention dropout.
            ff_dropout: Feed-Forward Dropout.
            dim_head: Attention head dimension.
            num_enc_layers: Number of Transformer layers.
            device: Device to compute on.
>>>>>>> bc5795a5
    """

    def __init__(
        self,
<<<<<<< HEAD
        n_in,
        n_out,
        n_d=8,
        n_a=8,
        n_steps=3,
        gamma=1.3,
        n_independent=2,
        n_shared=2,
        epsilon=1e-15,
        virtual_batch_size=128,
        momentum=0.02,
        mask_type="sparsemax",
        group_attention_matrix=None,
        **kwargs,
    ):
        super(TabNet, self).__init__()
        self.input_dim = n_in
        self.output_dim = n_out
        self.is_multi_task = isinstance(n_out, list)
        self.n_d = n_d
        self.n_a = n_a
        self.n_steps = n_steps
        self.gamma = gamma
        self.epsilon = epsilon
        self.n_independent = n_independent
        self.n_shared = n_shared
        self.virtual_batch_size = virtual_batch_size
        self.mask_type = mask_type
        self.initial_bn = nn.BatchNorm1d(self.input_dim, momentum=0.01)

        self.encoder = TabNetEncoder(
            input_dim=n_in,
            output_dim=n_out,
            n_d=n_d,
            n_a=n_a,
            n_steps=n_steps,
            gamma=gamma,
            n_independent=n_independent,
            n_shared=n_shared,
            epsilon=epsilon,
            virtual_batch_size=virtual_batch_size,
            momentum=momentum,
            mask_type=mask_type,
            group_attention_matrix=group_attention_matrix,
        )

        if self.is_multi_task:
            self.multi_task_mappings = torch.nn.ModuleList()
            for task_dim in n_out:
                task_mapping = nn.Linear(n_d, task_dim, bias=False)
                _initialize_non_glu(task_mapping, n_d, task_dim)
                self.multi_task_mappings.append(task_mapping)
        else:
            self.final_mapping = nn.Linear(n_d, n_out, bias=False)
            _initialize_non_glu(self.final_mapping, n_d, n_out)

    def forward(self, x):
        """Forward-pass."""
        res = 0
        steps_output, M_loss = self.encoder(x)
        res = torch.sum(torch.stack(steps_output, dim=0), dim=0)

        if self.is_multi_task:
            # Result will be in list format
            out = []
            for task_mapping in self.multi_task_mappings:
                out.append(task_mapping(res))
        else:
            out = self.final_mapping(res)
        return out

    def forward_masks(self, x):
        """Magic forward-pass of encoder that returns masks."""
        return self.encoder.forward_masks(x)
=======
        *,
        pooling: str = "concat",
        n_out: int = 1,
        embedding_size: int = 16,
        depth: int = 2,
        heads: int = 1,
        attn_dropout: float = 0.1,
        ff_dropout: float = 0.1,
        dim_head: int = 64,
        num_enc_layers: int = 2,
        device: Union[str, torch.device] = "cuda:0",
        **kwargs,
    ):
        super(FTTransformer, self).__init__()
        self.device = device
        self.pooling = pooling_by_name[pooling]()

        # transformer
        self.transformer = nn.Sequential(
            *nn.ModuleList(
                [
                    Transformer(
                        dim=embedding_size,
                        depth=depth,
                        heads=heads,
                        dim_head=dim_head,
                        attn_dropout=attn_dropout,
                        ff_dropout=ff_dropout,
                    )
                    for _ in range(num_enc_layers)
                ]
            )
        )

        # to logits
        if pooling == "concat":
            self.to_logits = nn.Sequential(nn.BatchNorm1d(embedding_size * 2), nn.Linear(embedding_size * 2, n_out))
        else:
            self.to_logits = nn.Sequential(nn.BatchNorm1d(embedding_size), nn.Linear(embedding_size, n_out))

        self.cls_token = nn.Embedding(2, embedding_size)

    def forward(self, embedded):
        """Transform the input tensor.

        Args:
            embedded : torch.Tensor
                embedded fields

        Returns:
            torch.Tensor

        """
        cls_token = torch.unsqueeze(
            self.cls_token(torch.ones(embedded.shape[0], dtype=torch.int).to(self.device)), dim=1
        )
        x = torch.cat((cls_token, embedded), dim=1)
        x = self.transformer(x)
        x_mask = torch.ones(x.shape, dtype=torch.bool).to(self.device)
        pool_tokens = self.pooling(x=x, x_mask=x_mask)
        if isinstance(self.pooling, SequenceIndentityPooler):
            pool_tokens = pool_tokens[:, 0]

        logits = self.to_logits(pool_tokens)
        return logits
>>>>>>> bc5795a5
<|MERGE_RESOLUTION|>--- conflicted
+++ resolved
@@ -8,15 +8,10 @@
 import numpy as np
 import torch
 import torch.nn as nn
-<<<<<<< HEAD
 from ..tabnet.utils import TabNetEncoder, _initialize_non_glu
 from .autoint.autoint_utils import AttnInteractionBlock, LeakyGate
 from .autoint.ghost_norm import GhostBatchNorm
-=======
-from .autoint.autoint_utils import AttnInteractionBlock, LeakyGate
-from .autoint.ghost_norm import GhostBatchNorm
 from .fttransformer.fttransformer_utils import Transformer
->>>>>>> bc5795a5
 
 from .node_nn_model import DenseODSTBlock, MeanPooling
 
@@ -1010,7 +1005,91 @@
         return out
 
 
-<<<<<<< HEAD
+class FTTransformer(nn.Module):
+    """FT Transformer (https://arxiv.org/abs/2106.11959v2) from https://github.com/lucidrains/tab-transformer-pytorch/tree/main.
+
+    Args:
+            pooling: Pooling used for the last step.
+            n_out: Output dimension, 1 for binary prediction.
+            embedding_size: Embeddings size.
+            depth: Number of Attention Blocks inside Transformer.
+            heads: Number of heads in Attention.
+            attn_dropout: Post-Attention dropout.
+            ff_dropout: Feed-Forward Dropout.
+            dim_head: Attention head dimension.
+            num_enc_layers: Number of Transformer layers.
+            device: Device to compute on.
+    """
+
+    def __init__(
+        self,
+        *,
+        pooling: str = "concat",
+        n_out: int = 1,
+        embedding_size: int = 16,
+        depth: int = 2,
+        heads: int = 1,
+        attn_dropout: float = 0.1,
+        ff_dropout: float = 0.1,
+        dim_head: int = 64,
+        num_enc_layers: int = 2,
+        device: Union[str, torch.device] = "cuda:0",
+        **kwargs,
+    ):
+        super(FTTransformer, self).__init__()
+        self.device = device
+        self.pooling = pooling_by_name[pooling]()
+
+        # transformer
+        self.transformer = nn.Sequential(
+            *nn.ModuleList(
+                [
+                    Transformer(
+                        dim=embedding_size,
+                        depth=depth,
+                        heads=heads,
+                        dim_head=dim_head,
+                        attn_dropout=attn_dropout,
+                        ff_dropout=ff_dropout,
+                    )
+                    for _ in range(num_enc_layers)
+                ]
+            )
+        )
+
+        # to logits
+        if pooling == "concat":
+            self.to_logits = nn.Sequential(nn.BatchNorm1d(embedding_size * 2), nn.Linear(embedding_size * 2, n_out))
+        else:
+            self.to_logits = nn.Sequential(nn.BatchNorm1d(embedding_size), nn.Linear(embedding_size, n_out))
+
+        self.cls_token = nn.Embedding(2, embedding_size)
+
+    def forward(self, embedded):
+        """Transform the input tensor.
+
+        Args:
+            embedded : torch.Tensor
+                embedded fields
+
+        Returns:
+            torch.Tensor
+
+        """
+        cls_token = torch.unsqueeze(
+            self.cls_token(torch.ones(embedded.shape[0], dtype=torch.int).to(self.device)), dim=1
+        )
+        x = torch.cat((cls_token, embedded), dim=1)
+        x = self.transformer(x)
+        x_mask = torch.ones(x.shape, dtype=torch.bool).to(self.device)
+        pool_tokens = self.pooling(x=x, x_mask=x_mask)
+        if isinstance(self.pooling, SequenceIndentityPooler):
+            pool_tokens = pool_tokens[:, 0]
+
+        logits = self.to_logits(pool_tokens)
+        return logits
+
+
 class TabNet(torch.nn.Module):
     """Implementation of TabNet from https://github.com/dreamquark-ai/tabnet.
 
@@ -1042,27 +1121,10 @@
             Either "sparsemax" or "entmax" : this is the masking function to use
         group_attention_matrix : torch matrix
             Matrix of size (n_groups, input_dim), m_ij = importance within group i of feature j
-=======
-class FTTransformer(nn.Module):
-    """FT Transformer (https://arxiv.org/abs/2106.11959v2) from https://github.com/lucidrains/tab-transformer-pytorch/tree/main.
-
-    Args:
-            pooling: Pooling used for the last step.
-            n_out: Output dimension, 1 for binary prediction.
-            embedding_size: Embeddings size.
-            depth: Number of Attention Blocks inside Transformer.
-            heads: Number of heads in Attention.
-            attn_dropout: Post-Attention dropout.
-            ff_dropout: Feed-Forward Dropout.
-            dim_head: Attention head dimension.
-            num_enc_layers: Number of Transformer layers.
-            device: Device to compute on.
->>>>>>> bc5795a5
     """
 
     def __init__(
         self,
-<<<<<<< HEAD
         n_in,
         n_out,
         n_d=8,
@@ -1136,71 +1198,4 @@
 
     def forward_masks(self, x):
         """Magic forward-pass of encoder that returns masks."""
-        return self.encoder.forward_masks(x)
-=======
-        *,
-        pooling: str = "concat",
-        n_out: int = 1,
-        embedding_size: int = 16,
-        depth: int = 2,
-        heads: int = 1,
-        attn_dropout: float = 0.1,
-        ff_dropout: float = 0.1,
-        dim_head: int = 64,
-        num_enc_layers: int = 2,
-        device: Union[str, torch.device] = "cuda:0",
-        **kwargs,
-    ):
-        super(FTTransformer, self).__init__()
-        self.device = device
-        self.pooling = pooling_by_name[pooling]()
-
-        # transformer
-        self.transformer = nn.Sequential(
-            *nn.ModuleList(
-                [
-                    Transformer(
-                        dim=embedding_size,
-                        depth=depth,
-                        heads=heads,
-                        dim_head=dim_head,
-                        attn_dropout=attn_dropout,
-                        ff_dropout=ff_dropout,
-                    )
-                    for _ in range(num_enc_layers)
-                ]
-            )
-        )
-
-        # to logits
-        if pooling == "concat":
-            self.to_logits = nn.Sequential(nn.BatchNorm1d(embedding_size * 2), nn.Linear(embedding_size * 2, n_out))
-        else:
-            self.to_logits = nn.Sequential(nn.BatchNorm1d(embedding_size), nn.Linear(embedding_size, n_out))
-
-        self.cls_token = nn.Embedding(2, embedding_size)
-
-    def forward(self, embedded):
-        """Transform the input tensor.
-
-        Args:
-            embedded : torch.Tensor
-                embedded fields
-
-        Returns:
-            torch.Tensor
-
-        """
-        cls_token = torch.unsqueeze(
-            self.cls_token(torch.ones(embedded.shape[0], dtype=torch.int).to(self.device)), dim=1
-        )
-        x = torch.cat((cls_token, embedded), dim=1)
-        x = self.transformer(x)
-        x_mask = torch.ones(x.shape, dtype=torch.bool).to(self.device)
-        pool_tokens = self.pooling(x=x, x_mask=x_mask)
-        if isinstance(self.pooling, SequenceIndentityPooler):
-            pool_tokens = pool_tokens[:, 0]
-
-        logits = self.to_logits(pool_tokens)
-        return logits
->>>>>>> bc5795a5
+        return self.encoder.forward_masks(x)