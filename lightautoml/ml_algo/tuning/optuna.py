--- conflicted
+++ resolved
@@ -206,18 +206,11 @@
                 n_trials=self.n_trials,
                 timeout=self.timeout,
                 callbacks=(
-<<<<<<< HEAD
-                    [update_trial_time, custom_progress_bar]
-                    if get_stdout_level() in [logging.INFO, logging.INFO2]
-                    else [update_trial_time]
-                ),
-=======
                     [update_trial_time, check_fail_tolerance, custom_progress_bar]
                     if get_stdout_level() in [logging.INFO, logging.INFO2]
                     else [update_trial_time, check_fail_tolerance]
                 ),
                 catch=[Exception],
->>>>>>> 9dc9aa4a
             )
 
             # Close the progress bar if it was initialized
@@ -452,18 +445,11 @@
                 n_trials=self.n_trials,
                 timeout=self.timeout,
                 callbacks=(
-<<<<<<< HEAD
-                    [update_trial_time, custom_progress_bar]
-                    if get_stdout_level() in [logging.INFO, logging.INFO2]
-                    else [update_trial_time]
-                ),
-=======
                     [update_trial_time, check_fail_tolerance, custom_progress_bar]
                     if get_stdout_level() in [logging.INFO, logging.INFO2]
                     else [update_trial_time, check_fail_tolerance]
                 ),
                 catch=[Exception],
->>>>>>> 9dc9aa4a
             )
 
             # Close the progress bar if it was initialized
