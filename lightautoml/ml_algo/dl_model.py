--- conflicted
+++ resolved
@@ -88,7 +88,6 @@
     "_linear_layer": _LinearLayer,
     "snn": SNN,
     "node": NODE,
-<<<<<<< HEAD
     "autoint": AutoInt,
 }
 input_type_by_name = {
@@ -101,8 +100,6 @@
     "snn": "flat",
     "node": "flat",
     "autoint": "seq",
-=======
->>>>>>> 5b9cd113
 }
 cat_embedder_by_name_flat = {
     "cat": CatEmbedder,
