import pandas as pd
import seaborn as sns
import matplotlib.pyplot as plt
from scipy.stats import ks_2samp
from ..utils.psi_pandas import *
import logging

logger = logging.getLogger('metrics')
console_out = logging.StreamHandler()
logging.basicConfig(
    handlers=(console_out,),
    format='[%(asctime)s | %(name)s | %(levelname)s]: %(message)s',
    datefmt='%d.%m.%Y %H:%M:%S',
    level=logging.INFO
)

def smd(orig, matched):
    """Standardised mean difference to check matching quality

    Args:
        orig: pd.Dataframe or Any
        matched: pd.Dataframe or Any

    Returns:
        smd_data: pd.DataFrame

    """
    smd_data = abs(orig.mean(0) - matched.mean(0)) / orig.std(0)

    logger.info(f'Standardised mean difference: {round(smd_data, 4)}')

    return smd_data


def ks(orig, matched):
    """Kolmogorov-Smirnov test to check matching quality by columns

    Args:
        orig: pd.Dataframe
        matched: pd.Dataframe

    Returns:
        ks_dict - dict of p-values: dict

    """

    ks_dict = dict()
    matched.columns = orig.columns
    for col in orig.columns:
        ks_pval_1 = ks_2samp(orig[col].values, matched[col].values)[1]
        ks_dict.update({col: ks_pval_1})

    filter_list = list(ks_dict.keys())[:3] + list(ks_dict.keys())[-3:]
    dict_to_show = {key: val for key, val in ks_dict.items() if key in filter_list}
    logger.info(f'Kolmogorov-Smirnov test to check matching quality: \n{dict_to_show}')

    return ks_dict


def matching_quality(data, treatment, features, features_psi):
    """Wrapping function for matching quality estimation.

    Args:
        data - df_matched: pd.DataFram
        treatment -  treatment
        features - feature list, kstest and  smd accept only numeric values

    Returns:
        report_psi, ks_df, smd_data - dataframes with estimated metrics
        for matched treated to control and control to treated: tuple of pd.DataFrames

    """
    orig_treated = data[data[treatment] == 1][features]
    orig_untreated = data[data[treatment] == 0][features]
    matched_treated = data[data[treatment] == 1][
        [f + '_matched' for f in features]]
    matched_treated.columns = orig_treated.columns
    matched_untreated = data[data[treatment] == 0][
        [f + '_matched' for f in features]]
    matched_untreated.columns = orig_treated.columns

    psi_treated = data[data[treatment] == 1][features_psi]
    psi_treated_matched = data[data[treatment] == 1][[f + '_matched' for f in features_psi]]
    psi_treated_matched.columns = [f + '_treated' for f in features_psi]
    psi_treated.columns = [f + '_treated' for f in features_psi]
    psi_untreated = data[data[treatment] == 0][features_psi]
    psi_untreated_matched = data[data[treatment] == 0][
        [f + '_matched' for f in features_psi]]
    psi_untreated.columns = [f + '_untreated' for f in features_psi]
    psi_untreated_matched.columns = [f + '_untreated' for f in features_psi]
    treated_smd_data = smd(orig_treated, matched_treated)
    untreated_smd_data = smd(orig_untreated, matched_untreated)
    smd_data = pd.concat([treated_smd_data, untreated_smd_data], axis=1)
    smd_data.columns = ['match_control_to_treat', 'match_treat_to_control']
    treated_ks = ks(orig_treated, matched_treated)
    untreated_ks = ks(orig_untreated, matched_untreated)
    ks_dict = {k: [treated_ks[k], untreated_ks[k]] for k in treated_ks.keys()}
    ks_df = pd.DataFrame(data=ks_dict, index=range(2)).T
    ks_df.columns = ['match_control_to_treat', 'match_treat_to_control']
    report_psi_treated = report(psi_treated, psi_treated_matched)[['column', 'anomaly_score', 'check_result']]
    report_psi_untreated = report(psi_untreated, psi_untreated_matched)[['column', 'anomaly_score', 'check_result']]
<<<<<<< HEAD
    report_psi = pd.concat([report_psi_treated.reset_index(drop=True), report_psi_untreated.reset_index(drop=True)],
                           axis=1)
=======
    report_psi = pd.concat([report_psi_treated.reset_index(drop=True),report_psi_untreated.reset_index(drop=True)], axis=1)

>>>>>>> 62f386c5
    return report_psi, ks_df, smd_data


def check_repeats(index):
    """The function checks fraction of duplicated indexes

     Args:
        index: numpy array

    Returns:
        rep_frac - fraction of duplicated index: float
    """
    unique, counts = np.unique(index, return_counts=True)
    rep_frac = len(unique) / len(index) if len(unique) > 0 else 0

    logger.info(f'Fraction of duplicated indexes: {round(rep_frac, 2)}')

    return round(rep_frac, 2)<|MERGE_RESOLUTION|>--- conflicted
+++ resolved
@@ -13,6 +13,7 @@
     datefmt='%d.%m.%Y %H:%M:%S',
     level=logging.INFO
 )
+
 
 def smd(orig, matched):
     """Standardised mean difference to check matching quality
@@ -99,13 +100,9 @@
     ks_df.columns = ['match_control_to_treat', 'match_treat_to_control']
     report_psi_treated = report(psi_treated, psi_treated_matched)[['column', 'anomaly_score', 'check_result']]
     report_psi_untreated = report(psi_untreated, psi_untreated_matched)[['column', 'anomaly_score', 'check_result']]
-<<<<<<< HEAD
     report_psi = pd.concat([report_psi_treated.reset_index(drop=True), report_psi_untreated.reset_index(drop=True)],
                            axis=1)
-=======
-    report_psi = pd.concat([report_psi_treated.reset_index(drop=True),report_psi_untreated.reset_index(drop=True)], axis=1)
 
->>>>>>> 62f386c5
     return report_psi, ks_df, smd_data
 
 
