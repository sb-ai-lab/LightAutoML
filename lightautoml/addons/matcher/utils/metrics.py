--- conflicted
+++ resolved
@@ -4,16 +4,6 @@
 from scipy.stats import ks_2samp
 from ..utils.psi_pandas import *
 
-<<<<<<< HEAD
-def smd(orig, matched):
-    '''Standardized mean difference для проверки качества мэтчинга'''
-    smd_data = abs(orig.mean(0) - matched.mean(0)) / orig.std(0)
-    return smd_data
-
-
-def ks(orig, matched):
-    '''Тест Колмогорова-Смирнова для поколоночной проверки качества мэтчинга'''
-=======
 
 def smd(orig, matched, treatment):
     """Standardized mean difference to check matching quality
@@ -27,33 +17,22 @@
         Tuple of smd df and figure
 
     """
-    treated = orig[treatment == 1]
-    untreated = orig[treatment == 0]
-    treated_matched = matched[treatment == 1]
-    untreated_matched = matched[treatment == 0]
-    smd_data = pd.concat([abs(treated.mean(0) - treated_matched.mean(0)) / treated.std(0),
-                          abs(untreated.mean(0) - untreated_matched.mean(0)) / untreated.std(0)], axis=1)
-    smd_data.columns = ['match_control_to_treat', 'match_treat_to_control']
-    f, axes = plt.subplots(1, 2, figsize=(15, 7))
-    sns.violinplot(data=smd_data, ax=axes[0], cut=0)
-    axes[0].set_xticklabels(axes[0].get_xticklabels(), rotation=90)
-    sns.heatmap(data=smd_data, ax=axes[1])
-    return smd_data, f
+    smd_data = abs(orig.mean(0) - matched.mean(0)) / orig.std(0)
+    return smd_data
 
 
-def ks(orig, matched, treatment):
+
+def ks(orig, matched):
     """Kolmogorov-Smirnov test to check matching quality by columns
 
     Args:
         orig: pd.Dataframe or Any
         matched: pd.Dataframe or Any
-        treatment: pd.Series or Any
 
     Returns:
         Checked dataframe
 
     """
->>>>>>> f9296b66
     ks_dict = dict()
     matched.columns = orig.columns
     for col in orig.columns:
@@ -97,11 +76,7 @@
     ks_dict = {k: [treated_ks[k], untreated_ks[k]] for k in treated_ks.keys()}
     ks_df = pd.DataFrame(data=ks_dict, index=range(2)).T
     ks_df.columns = ['match_control_to_treat', 'match_treat_to_control']
-<<<<<<< HEAD
     report_psi_treated = report(psi_treated, psi_treated_matched)[['column', 'anomaly_score', 'check_result']]
     report_psi_untreated = report(psi_untreated, psi_untreated_matched)[['column', 'anomaly_score', 'check_result']]
     report_psi = pd.concat([report_psi_treated.reset_index(drop=True),report_psi_untreated.reset_index(drop=True)], axis=1)
-    return report_psi, ks_df, smd_data
-=======
-    return ks_df
->>>>>>> f9296b66
+    return report_psi, ks_df, smd_data