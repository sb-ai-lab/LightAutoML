--- conflicted
+++ resolved
@@ -268,7 +268,7 @@
         )
         self.reader_params["n_jobs"] = min(self.reader_params["n_jobs"], cpu_cnt)
 
-    def get_feature_pipeline(self, model):
+    def get_feature_pipeline(self, model, **kwargs):
         """Get LGBSeqSimpleFeatures pipeline if task is the time series prediction.
 
         Args:
@@ -285,9 +285,11 @@
             if model == "linear_l2":
                 return LinearFeatures(output_categories=True, **self.linear_pipeline_params)
             if model == "gbm":
-                return LGBAdvancedPipeline(**self.gbm_pipeline_params)
+                return LGBAdvancedPipeline(**self.gbm_pipeline_params, **kwargs)
             if model == "rf":
-                return LGBAdvancedPipeline(**self.gbm_pipeline_params, fill_na=True)
+                if 'fill_na' in kwargs:
+                    return LGBAdvancedPipeline(**self.gbm_pipeline_params, **kwargs)
+                return LGBAdvancedPipeline(**self.gbm_pipeline_params, fill_na=True, **kwargs)
 
     def get_time_score(self, n_level: int, model_type: str, nested: Optional[bool] = None):
 
@@ -471,11 +473,7 @@
         pre_selector: Optional[SelectionPipeline] = None,
     ):
 
-<<<<<<< HEAD
-        gbm_feats = LGBAdvancedPipeline(**self.gbm_pipeline_params, feats_imp=pre_selector)
-=======
-        gbm_feats = self.get_feature_pipeline(model="gbm")
->>>>>>> 703e06c6
+        gbm_feats = self.get_feature_pipeline(model="gbm", feats_imp=pre_selector)
 
         ml_algos = []
         force_calc = []
@@ -510,12 +508,7 @@
 
     def get_rfs(self, keys: Sequence[str], n_level: int = 1, pre_selector: Optional[SelectionPipeline] = None):
 
-<<<<<<< HEAD
-        rf_feats = LGBAdvancedPipeline(**self.gbm_pipeline_params, feats_imp=pre_selector, fill_na=True)
-
-=======
-        rf_feats = self.get_feature_pipeline(model="rf")
->>>>>>> 703e06c6
+        rf_feats = self.get_feature_pipeline(model="rf", feats_imp=pre_selector, fill_na=True)
         ml_algos = []
         force_calc = []
         for key, force in zip(keys, [True, False]):
